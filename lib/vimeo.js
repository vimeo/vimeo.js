"use strict";

/**
 *   Copyright 2013 Vimeo
 *
 *   Licensed under the Apache License, Version 2.0 (the "License");
 *   you may not use this file except in compliance with the License.
 *   You may obtain a copy of the License at
 *
 *       http://www.apache.org/licenses/LICENSE-2.0
 *
 *   Unless required by applicable law or agreed to in writing, software
 *   distributed under the License is distributed on an "AS IS" BASIS,
 *   WITHOUT WARRANTIES OR CONDITIONS OF ANY KIND, either express or implied.
 *   See the License for the specific language governing permissions and
 *   limitations under the License.
 */
var qs_module = require('querystring');
var url_module = require('url');
var crypto_module = require('crypto');
var http_module = require('http');
var https_module = require('https');
var FileStreamer = require('./filestreamer');

module.exports.request_defaults = {
	protocol : 'https:',
	hostname : 'api.vimeo.com',
	port : 443,
	method : 'GET',
	query : {},
	headers : {
		Accept: "application/vnd.vimeo.*+json;version=3.2",
		'User-Agent': 'Vimeo.js/1.1.0'
	}
};

var auth_endpoints = module.exports.auth_endpoints = {
	authorization : '/oauth/authorize',
	accessToken : '/oauth/access_token',
	clientCredentials : '/oauth/authorize/client'
};

/**
 * This object is used to interface with the vimeo api
 * 
<<<<<<< HEAD
 * @param {String} client_id     OAuth 2 Client Identifier
 * @param {String} client_secret OAuth 2 Client Secret
=======
 * @param {string} client_id     OAuth 2 Client Identifier
 * @param {string} client_secret OAuth 2 Client Secret
 * @param (string) access_token  OAuth 2 Optional pre-authorized access token
>>>>>>> ced26262
 */
var Vimeo = module.exports.Vimeo = function Vimeo (client_id, client_secret, access_token) {
	this._client_id = client_id;
	this._client_secret = client_secret;

	if (access_token) {
		this.access_token = access_token;
	}
};

Vimeo.prototype._client_id = null;
Vimeo.prototype._client_secret = null;
Vimeo.prototype.access_token = null;

/**
 * Performs an api call.
 * Can be called one of two ways.
 * 1. Url + Callback
 *     If a url is provided, we fill in the rest of the request options with defaults (GET http://api.vimeo.com/{url}).
 *
 * 2. Options + callback
 *     If an object is provided, it should match the response of url_module.parse. Path is the only required parameter.
 *
 *     hostname
 *     port
 *     query (will be applied to the url if GET, request body if POST)
 *     headers
 *     path (can include a querystring)
 *     method
 *
 * The callback takes two parameters, err and json.
 * If an error has occured, your callback will be called as callback(err);
 * If an error has not occured, your callback will be called as callback(null, json);
 *
 * @param {String|Object} options string path (default GET), or object with path, host, port, query, headers
 * @param {Function} callback called when complete, function (err, json)
 */
Vimeo.prototype.request = function vimeo_request (options, callback) {
	var client = null;

	// if a url was provided, build an options object
	if (typeof options === "string") {
		options = url_module.parse(options, true);
		options.method = "GET";
	}

	// if we don't have a path at this point, error. a path is the only required field. we have defaults for everything else important
	if (typeof options.path !== "string") {
		return callback(new Error('You must provide an api path'));
	}

	// Turn the provided options into options that are valid for client.request
	var request_options = this._buildRequestOptions(options);

	// Locate the proper client from the request protocol
	client = request_options.protocol === 'https:' ? https_module : http_module;

	// Perform the vimeo api request
	var req = client.request(request_options, this._handleRequest(callback));

	// Write the request body
	if (['POST','PATCH','PUT','DELETE'].indexOf(request_options.method) !== -1) {
		if (request_options.headers['Content-Type'] === 'application/json') {
			request_options.body = JSON.stringify(options.query);
		} else {
			request_options.body = qs_module.stringify(options.query);
		}

		if (request_options.body) {
			req.write(request_options.body);
		}
	}

	// notify user of any weird connection/request errors
	req.on('error', function(e) {
		callback(e);
	});

	// send the request
	req.end();
};

/**
 * Creates the standard request handler for http requests
 * 
 * @param  {Function} callback
 * @return {Function}
 */
Vimeo.prototype._handleRequest = function (callback) {
	return function (res) {
		res.setEncoding('utf8');

		var buffer = '';

		res.on('readable', function () {
			buffer += res.read() || '';
		});

		if (res.statusCode >= 400) {
			// failed api calls should wait for the response to end and then call the callback with an error.
			res.on('end', function () {
				var err = new Error(buffer);
				callback(err, buffer, res.statusCode, res.headers);
			});
		} else {
			// successful api calls should wait for the response to end and then call the callback with the response body
			res.on('end', function () {
				try {
					var body = buffer.length ? JSON.parse(buffer) : {};
				} catch (e) {
					return callback(buffer, buffer, res.statusCode, res.headers);
				}
				callback(null, body, res.statusCode, res.headers);
			});
		}
	};
};

/**
 * Merge the request options defaults into the request options
 * 
 * @param  {Object} options
 * @return {Object}
 */
Vimeo.prototype._buildRequestOptions = function (options) {
	// set up the request object. we always use the options paramter first, and if no value is provided we fall back to request defaults
	var request_options = this._applyDefaultRequestOptions(options);

	// Apply the access tokens
	if (this.access_token) {
		request_options.headers.Authorization = 'Bearer ' + this.access_token;
	} else if (this._client_id && this._client_secret) {
		request_options.headers.Authorization = 'Basic ' + new Buffer(this._client_id + ':' + this._client_secret).toString('base64');
	}

	// Set proper headers for POST, PATCH and PUT bodies
	if (['POST','PATCH','PUT','DELETE'].indexOf(request_options.method) !== -1 && !request_options.headers['Content-Type']) {
		request_options.headers['Content-Type'] = 'application/json';

	// Apply parameters to the url for GET requests
	} else if (request_options.method === 'GET') {
		request_options.path = this._applyQuerystringParams(request_options, options);
	}

	return request_options;
}

/**
 * Create an object of request options based on the provided list of options, and the request defaults.
 * 
 * @param  {Object} options
 * @return {Object}
 */
Vimeo.prototype._applyDefaultRequestOptions = function (options) {
	var request_options = {
		protocol : options.protocol || module.exports.request_defaults.protocol,
		host : options.hostname || module.exports.request_defaults.hostname,
		port : options.port || module.exports.request_defaults.port,
		method : options.method || module.exports.request_defaults.method,
		headers : options.headers || {},
		body : '',
		path : options.path
	};
	var key = null;

	// Apply the default headers
	if (module.exports.request_defaults.headers) {
		for (key in module.exports.request_defaults.headers) {
			if (!request_options.headers[key]) {
				request_options.headers[key] = module.exports.request_defaults.headers[key];
			}
		}
	}

	return request_options;
}

/**
 * Apply the query parameter onto the final request url
 * 
 * @param  {Object} request_options
 * @param  {Object} options
 * @return {String}
 */
Vimeo.prototype._applyQuerystringParams = function (request_options, options) {
	var querystring = '';

	if (!options.query) {
		return request_options.path;
	}

	// If we have parameters, apply them to the url
	if (Object.keys(options.query).length) {
		if (request_options.path.indexOf('?') < 0) {
			// If the existing path does not contain any parameters, apply them as the only options
			querystring = '?' + qs_module.stringify(options.query);
		} else {
			// If the user already added parameters to the url, we want to add them as additional parameters
			querystring = '&' + qs_module.stringify(options.query);
		}
	}

	return request_options.path + querystring;
}


/**
 * Exchange a code for an access token. This code should exist on your redirect_uri
 * 
 * @param  {String} code the code provided on your redirect_uri
 * @param  {String} redirect_uri the exact redirect_uri provided to buildAuthorizationEndpoint and configured in your api app settings
 * @return {null}
 */
Vimeo.prototype.accessToken = function (code, redirect_uri, fn) {
	var _self = this;

	this.request({
		method : 'POST',
		hostname : module.exports.request_defaults.hostname,
		path : auth_endpoints.accessToken,
		query : {
			grant_type : 'authorization_code',
			code : code,
			redirect_uri : redirect_uri
		},
		headers : {
			'Content-Type' : 'application/x-www-form-urlencoded'
		}
	}, function (err, body, status, headers) {
		if (err) {
			return fn(err, null, status, headers);
		} else {
			fn(null, body, status, headers);
		}
	});
};


/**
 * The first step of the authorization process.
 *
 * This function returns a url, which the user should be sent to (via redirect or link).
 * The destination allows the user to accept or deny connecting with vimeo, and accept or deny each of the scopes you requested.
 * Scopes are passed through the second parameter as an array of strings, or a space delimited list.
 *
 * Once accepted or denied, the user is redirected back to the redirect_uri.
 * If accepted, the redirect url will
 *
 * @param  {String} redirect_uri The uri that will exchange a code for an access token. Must match the uri in your app settings.
 * @param  {String} scope        An array of scopes. see https://developer.vimeo.com/api/authentication#scopes for more
 * @param  {String} state        A random state that will be returned to you on your redirect uri.
 */
Vimeo.prototype.buildAuthorizationEndpoint = function (redirect_uri, scope, state) {
	var query = {
		response_type : 'code',
		client_id : this._client_id,
		redirect_uri : redirect_uri
	};

	if (scope) {
		if (Array.isArray(scope)) {
			query.scope = scope.join(' ');
		} else {
			query.scope = scope;
		}
	} else {
		query.scope = 'public';
	}

	if (state) {
		query.state = state;
	}

	return module.exports.request_defaults.protocol + '//' + module.exports.request_defaults.hostname + auth_endpoints.authorization + '?' + qs_module.stringify(query);
};

/**
 * Generates an unauthenticated access token. This is necessary to make unauthenticated requests
 * 
 * @param  {string}   scope An array of scopes. see https://developer.vimeo.com/api/authentication#scopes for more
 * @param  {Function} fn    A function that is called when the request is complete. If an error occured the first parameter will be that error, otherwise the first parameter will be null.
 */
Vimeo.prototype.generateClientCredentials = function (scope, fn) {
	var query =  {
		grant_type : 'client_credentials',
	}

	if (scope) {
		if (Array.isArray(scope)) {
			query.scope = scope.join(' ');
		} else {
			query.scope = scope;
		}
	} else {
		query.scope = 'public';
	}

	this.request({
		method : 'POST',
		hostname : module.exports.request_defaults.hostname,
		path : auth_endpoints.clientCredentials,
		query : query,
		headers : {
			'Content-Type' : 'application/x-www-form-urlencoded'
		}
	}, function (err, body, status, headers) {
		if (err) {
			return fn(err, null, status, headers);
		} else {
			fn(null, body, status, headers);
		}
	});
}

/**
 * Initiate streaming uploads
 * 
 * @param  {string}   path      The path to the file you wish to upload
 * @param  {Function} callback  A function that is called when the upload is complete, or fails. 
 */
Vimeo.prototype.streamingUpload = function (path, video_uri, callback) {
    var _self = this;

    if (!callback) {
        callback = video_uri;
        video_uri = undefined;
    }

    var options = {
        method : video_uri ? 'PUT' : 'POST',
        path : video_uri ? video_uri + '/files' : '/me/videos',
        query : {
            type : 'streaming'
        }
    };

    this.request(options, function (err, ticket, status, headers) {
        if (err) {
            return callback(err);
        }

        var file = new FileStreamer(path, ticket.upload_link_secure);

        file.ready(function () {
            _self.request({
                method : 'DELETE',
                path : ticket.complete_uri
            }, callback);
        });

        file.error(callback);
        file.upload();
    });
};<|MERGE_RESOLUTION|>--- conflicted
+++ resolved
@@ -43,14 +43,9 @@
 /**
  * This object is used to interface with the vimeo api
  * 
-<<<<<<< HEAD
- * @param {String} client_id     OAuth 2 Client Identifier
- * @param {String} client_secret OAuth 2 Client Secret
-=======
  * @param {string} client_id     OAuth 2 Client Identifier
  * @param {string} client_secret OAuth 2 Client Secret
  * @param (string) access_token  OAuth 2 Optional pre-authorized access token
->>>>>>> ced26262
  */
 var Vimeo = module.exports.Vimeo = function Vimeo (client_id, client_secret, access_token) {
 	this._client_id = client_id;
