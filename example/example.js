'use strict'

/**
 *   Copyright 2013 Vimeo
 *
 *   Licensed under the Apache License, Version 2.0 (the "License");
 *   you may not use this file except in compliance with the License.
 *   You may obtain a copy of the License at
 *
 *       http://www.apache.org/licenses/LICENSE-2.0
 *
 *   Unless required by applicable law or agreed to in writing, software
 *   distributed under the License is distributed on an "AS IS" BASIS,
 *   WITHOUT WARRANTIES OR CONDITIONS OF ANY KIND, either express or implied.
 *   See the License for the specific language governing permissions and
 *   limitations under the License.
 */

const Vimeo = require('../index').Vimeo
const util = require('util')
let config = {}

try {
  config = require('./config.json')
} catch (error) {
  console.error('ERROR: For this example to run properly you must create an API app at ' +
    'https://developer.vimeo.com/apps/new and set your callback url to ' +
    '`http://localhost:8080/oauth_callback`.')
  console.error('ERROR: Once you have your app, make a copy of `config.json.example` named ' +
    '`config.json` and add your client ID, client secret and access token.')
  process.exit()
}

// Here we have to build the vimeo library using the `client_id`, `client_secret` and an
// `access_token`.
//
// For the request we make below (/channels) the access token can be a client access token instead
// of a user access token.
<<<<<<< HEAD
const lib = new Vimeo(config.client_id, config.client_secret)
=======
var lib = new Vimeo(config.client_id, config.client_secret, config.access_token)
>>>>>>> 2fddf7c9

if (config.access_token) {
  lib.setAccessToken(config.access_token)
  makeRequest(lib)
} else {
  // Unauthenticated API requests must request an access token. You should not request a new access
  // token for each request, you should request an access token once and use it over and over.
  lib.generateClientCredentials('public', function (err, response) {
    if (err) {
      throw err
    }

    // Assign the access token to the library.
    lib.setAccessToken(response.access_token)
    makeRequest(lib)
  })
}

function makeRequest (lib) {
  // Make an API request
  lib.request({
    // This is the path for the videos contained within the staff picks channels
    path: '/channels/staffpicks',
    query: {
      per_page: 1
    }
  }, function (error, body, statusCode, headers) {
    if (error) {
      console.log('error')
      console.log(error)
    } else {
      console.log('body')
      console.log(util.inspect(body, false, null))
    }

    console.log('status code')
    console.log(statusCode)
    console.log('headers')
    console.log(headers)
  })
}<|MERGE_RESOLUTION|>--- conflicted
+++ resolved
@@ -36,11 +36,7 @@
 //
 // For the request we make below (/channels) the access token can be a client access token instead
 // of a user access token.
-<<<<<<< HEAD
-const lib = new Vimeo(config.client_id, config.client_secret)
-=======
-var lib = new Vimeo(config.client_id, config.client_secret, config.access_token)
->>>>>>> 2fddf7c9
+const lib = new Vimeo(config.client_id, config.client_secret, config.access_token)
 
 if (config.access_token) {
   lib.setAccessToken(config.access_token)
