--- conflicted
+++ resolved
@@ -41,11 +41,7 @@
 // Here we have to build the Vimeo library using the configured `client_id` and `client_secret`. We
 // do not need an access token here because we will generate one. If we already knew our access
 // token, we can provide it as the third parameter.
-<<<<<<< HEAD
-const lib = new Vimeo(config.client_id, config.client_secret)
-=======
-var lib = new Vimeo(config.client_id, config.client_secret, config.access_token)
->>>>>>> 2fddf7c9
+const lib = new Vimeo(config.client_id, config.client_secret, config.access_token)
 
 const scopes = ['public', 'private', 'edit', 'interact']
 const callbackUrl = 'http://localhost:8080/oauth_callback'
